--- conflicted
+++ resolved
@@ -65,15 +65,15 @@
       .type = str
       .help = "The log filename"
 
-<<<<<<< HEAD
+ one_experiment_per_reflection
     tof_sequence_to_stills = False
       .type = bool
       .help = "Outputs a ToF Experiment as an ExperimentList with one Experiment for each reflection."
-=======
+
     add_tof_data = False
       .type = bool
       .help = Adds tof_wavelength, tof_s0, and tof_unit_s0 to the reflection table
->>>>>>> 37b8cfe2
+ tof_wavelength_mapping
   }
 
   maximum_trusted_value = None
@@ -171,17 +171,14 @@
 
         # Loop through all the imagesets and find the strong spots
         reflections = flex.reflection_table.from_observations(experiments, params)
-<<<<<<< HEAD
+        
+        if params.output.add_tof_data:
+            reflections.add_tof_data(experiments)
+        
         if params.output.tof_sequence_to_stills:
             assert(len(experiments) == 1), "ExperimentList has more than one experiment"
-            reflections.calculate_tof_wavelengths(experiments)
             experiments = reflections.tof_sequence_to_stills(experiments[0])
-            reflections.map_centroids_to_reciprocal_space(experiments)
             experiments.as_file("tof_imported.expt")
-=======
-        if params.output.add_tof_data:
-            reflections.add_tof_data(experiments)
->>>>>>> 37b8cfe2
 
         # Add n_signal column - before deleting shoeboxes
         good = MaskCode.Foreground | MaskCode.Valid
