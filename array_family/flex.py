--- conflicted
+++ resolved
@@ -9,13 +9,8 @@
 #  included in the root directory of this package.
 from __future__ import absolute_import, division, print_function
 
-<<<<<<< HEAD
-from collections import OrderedDict
-import os
-=======
 import builtins
 import collections
->>>>>>> 4da6cb74
 import logging
 import operator
 import warnings
@@ -285,9 +280,9 @@
 
         """
         if os.getenv("DIALS_USE_MESSAGEPACK"):
-          self.as_msgpack_file(filename)
+            self.as_msgpack_file(filename)
         else:
-          self.as_pickle(filename)
+            self.as_pickle(filename)
 
     @staticmethod
     def from_file(filename):
